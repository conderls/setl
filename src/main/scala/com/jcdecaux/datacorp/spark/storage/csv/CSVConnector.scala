--- conflicted
+++ resolved
@@ -20,11 +20,7 @@
     * @return
     */
   protected def readCSV(): DataFrame = {
-<<<<<<< HEAD
-    logger.debug(s"Reading CSV file from $path")
-=======
-    log.debug(s"Reading csv file from $path")
->>>>>>> e53725d8
+  log.debug(s"Reading CSV file from $path")
     this.spark.read
       .option("header", this.header)
       .option("inferSchema", this.inferSchema)
@@ -43,11 +39,7 @@
     * Write a [[DataFrame]] into the given path with the given save mode
     */
   private[this] def writeCSV(df: DataFrame, path: String, saveMode: SaveMode): Unit = {
-<<<<<<< HEAD
-    logger.debug(s"Write DataFrame to $path in CSV format")
-=======
-    log.debug(s"Write DataFrame to $path")
->>>>>>> e53725d8
+    log.debug(s"Write DataFrame to $path in CSV format")
     df.write
       .mode(saveMode)
       .option("header", this.header)
