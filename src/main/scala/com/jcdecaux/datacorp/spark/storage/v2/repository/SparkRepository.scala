--- conflicted
+++ resolved
@@ -9,11 +9,8 @@
 class SparkRepository[DataType] extends Repository[DataType] with Logging {
 
   private[this] var connector: Connector = _
-<<<<<<< HEAD
 
   def getStorage: Storage = connector.storage
-=======
->>>>>>> 7e8c7c57
 
   /**
     * Set the connector of this spark repository
@@ -28,8 +25,6 @@
 
   def getConnector: Connector = this.connector
 
-<<<<<<< HEAD
-=======
   /**
     * Find data by giving a single condition
     *
@@ -42,7 +37,6 @@
 
   }
 
->>>>>>> 7e8c7c57
   /**
     * Find data by giving a set of conditions
     *
